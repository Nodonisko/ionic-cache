--- conflicted
+++ resolved
@@ -61,16 +61,12 @@
     "zone.js": "^0.8.11"
   },
   "peerDependencies": {
-<<<<<<< HEAD
-    "@ionic/storage": "^2.0.1"
+    "@ionic/storage": "^2.1.3"
   },
   "dependencies": {
     "crypto-js": "^3.1.9-1"
-=======
-    "@ionic/storage": "^2.1.3"
   },
   "browser": {
     "@angular/common/http": false
->>>>>>> 2f619a06
   }
 }